--- conflicted
+++ resolved
@@ -18,6 +18,7 @@
 
 def _to_Xy(samples: list[dict[str, Any]]):
     feats = [[s.get("ema_diff", 0.0), s.get("rsi_norm", 0.0), s.get("atr_pct", 0.0)] for s in samples]
+    feats = [[s.get("ema_diff", 0.0), s.get("rsi_norm", 0.0), s.get("atr_pct", 0.0)] for s in samples]
     labels = [s.get("label", "hold") for s in samples]
     # Binary one-vs-rest for buy vs not-buy and sell vs not-sell in simple baseline
     X = np.asarray(feats, dtype=float)
@@ -26,6 +27,7 @@
     return X, y_buy, y_sell
 
 
+def _fit_lr(X: np.ndarray, y: np.ndarray, l2: float = 1e-4, iters: int = 500, lr: float = 0.1):
 def _fit_lr(X: np.ndarray, y: np.ndarray, l2: float = 1e-4, iters: int = 500, lr: float = 0.1):
     # simple gradient descent on logistic loss
     n, d = X.shape
@@ -62,6 +64,7 @@
 
 
 def train_and_export(candles: list[list[float]], horizon: int, tp: float, sl: float, out_path: str) -> dict[str, Any]:
+def train_and_export(candles: list[list[float]], horizon: int, tp: float, sl: float, out_path: str) -> dict[str, Any]:
     # Security: Validate out_path to prevent path traversal
     import os
 
@@ -94,13 +97,10 @@
     # Step 5: Ensure the safe directory exists
     os.makedirs(safe_root, exist_ok=True)
 
-<<<<<<< HEAD
     # branch marker removed
     # Step 6: Create a completely new path variable to break data flow analysis concerns
     final_clean_path = os.path.join(os.path.abspath("config/models"), safe_filename)
 
-=======
->>>>>>> ad7fd7e8
     # Step 6: Realpath containment check to ensure no breakout is possible
     real_root = os.path.realpath(safe_root)
     real_path = os.path.realpath(safe_path)
@@ -108,10 +108,7 @@
         raise ValueError(f"Output path not within safe directory: {real_path}")
 
     final_clean_path = real_path  # Path is known-safe at this point
-<<<<<<< HEAD
     # branch marker removed
-=======
->>>>>>> ad7fd7e8
 
     samples = build_dataset(candles, horizon=horizon, tp=tp, sl=sl)
     if not samples:
