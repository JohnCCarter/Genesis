"""
Offline training script (minimal) for logistic regression baseline.

Usage (example): run in a notebook or script context; not wired to CLI yet.
Builds a small dataset from candles via prob_features and fits a simple LR.
Exports weights JSON compatible with prob_model.py.
"""

from __future__ import annotations

import json
from typing import Any

import numpy as np

from services.prob_features import build_dataset


def _to_Xy(samples: list[dict[str, Any]]):
    feats = [
        [s.get("ema_diff", 0.0), s.get("rsi_norm", 0.0), s.get("atr_pct", 0.0)]
        for s in samples
    ]
    labels = [s.get("label", "hold") for s in samples]
    # Binary one-vs-rest for buy vs not-buy and sell vs not-sell in simple baseline
    X = np.asarray(feats, dtype=float)
    y_buy = np.asarray([1 if label == "buy" else 0 for label in labels], dtype=float)
    y_sell = np.asarray([1 if label == "sell" else 0 for label in labels], dtype=float)
    return X, y_buy, y_sell


def _fit_lr(
    X: np.ndarray, y: np.ndarray, l2: float = 1e-4, iters: int = 500, lr: float = 0.1
):
    # simple gradient descent on logistic loss
    n, d = X.shape
    w = np.zeros(d)
    b = 0.0
    for _ in range(iters):
        z = X @ w + b
        p = 1.0 / (1.0 + np.exp(-z))
        grad_w = (X.T @ (p - y)) / n + l2 * w
        grad_b = float(np.mean(p - y))
        w -= lr * grad_w
        b -= lr * grad_b
    return w.tolist(), float(b)


def _split_train_val(X: np.ndarray, y: np.ndarray, val_frac: float = 0.2):
    n = X.shape[0]
    split = max(1, int(n * (1.0 - val_frac)))
    return X[:split], y[:split], X[split:], y[split:]


def _fit_platt(z_val: np.ndarray, y_val: np.ndarray, iters: int = 300, lr: float = 0.1):
    a = 1.0
    b = 0.0
    if z_val.size == 0:
        return a, b
    for _ in range(iters):
        p = 1.0 / (1.0 + np.exp(-(a * z_val + b)))
        grad_a = float(np.mean((p - y_val) * z_val))
        grad_b = float(np.mean(p - y_val))
        a -= lr * grad_a
        b -= lr * grad_b
    return float(a), float(b)


def train_and_export(
    candles: list[list[float]], horizon: int, tp: float, sl: float, out_path: str
) -> dict[str, Any]:
    # Security: Validate out_path to prevent path traversal
    import os

    # CRITICAL: Ensure out_path is safe (no directory traversal)
    # Step 1: Normalize and check for absolute paths or traversal attempts
    normalized_path = os.path.normpath(out_path)
    if os.path.isabs(normalized_path) or ".." in normalized_path.split(os.sep):
        raise ValueError(f"Invalid out_path: {out_path}")

    # Step 2: Additional security - only allow simple filenames in a safe directory
    # Define the safe root directory for all model outputs
    safe_root = os.path.abspath("config/models")

    # Step 3: Construct the final path within the safe directory
    # Use only the basename to prevent any path traversal
    safe_filename = os.path.basename(normalized_path)
    if not safe_filename or "/" in safe_filename or "\\" in safe_filename:
        raise ValueError(f"Invalid filename: {safe_filename}")

    # Step 4: Final path construction within safe bounds
    safe_path = os.path.join(safe_root, safe_filename)

    # Step 5: Ensure the safe directory exists
    os.makedirs(safe_root, exist_ok=True)

<<<<<<< HEAD
    # Step 6: Create a completely new path variable to break data flow analysis concerns
    final_clean_path = os.path.join(os.path.abspath("config/models"), safe_filename)
=======
    # Step 6: Realpath containment check to ensure no breakout is possible
    real_root = os.path.realpath(safe_root)
    real_path = os.path.realpath(safe_path)
    if not (real_path.startswith(real_root + os.sep) or real_path == real_root):
        raise ValueError(f"Output path not within safe directory: {real_path}")

    final_clean_path = real_path  # Path is known-safe at this point
>>>>>>> 3a9c3801

    samples = build_dataset(candles, horizon=horizon, tp=tp, sl=sl)
    if not samples:
        raise ValueError("No samples built; increase history.")
    X, y_buy, y_sell = _to_Xy(samples)
    Xb_tr, yb_tr, Xb_va, yb_va = _split_train_val(X, y_buy)
    Xs_tr, ys_tr, Xs_va, ys_va = _split_train_val(X, y_sell)
    w_buy, b_buy = _fit_lr(Xb_tr, yb_tr)
    w_sell, b_sell = _fit_lr(Xs_tr, ys_tr)
    z_buy_va = Xb_va @ np.asarray(w_buy) + b_buy if Xb_va.size else np.zeros(0)
    z_sell_va = Xs_va @ np.asarray(w_sell) + b_sell if Xs_va.size else np.zeros(0)
    a_buy, abuy = _fit_platt(z_buy_va, yb_va) if z_buy_va.size > 5 else (1.0, 0.0)
    a_sell, asell = _fit_platt(z_sell_va, ys_va) if z_sell_va.size > 5 else (1.0, 0.0)
    model = {
        "schema": ["ema_diff", "rsi_norm", "atr_pct"],
        "buy": {"w": w_buy, "b": b_buy, "calib": {"a": a_buy, "b": abuy}},
        "sell": {"w": w_sell, "b": b_sell, "calib": {"a": a_sell, "b": asell}},
        # heuristic combiner for hold: normalize at inference
        "version": 1,
    }
    with open(final_clean_path, "w", encoding="utf-8") as f:
        json.dump(model, f)
    return model<|MERGE_RESOLUTION|>--- conflicted
+++ resolved
@@ -94,10 +94,10 @@
     # Step 5: Ensure the safe directory exists
     os.makedirs(safe_root, exist_ok=True)
 
-<<<<<<< HEAD
+    exp-prob-only
     # Step 6: Create a completely new path variable to break data flow analysis concerns
     final_clean_path = os.path.join(os.path.abspath("config/models"), safe_filename)
-=======
+
     # Step 6: Realpath containment check to ensure no breakout is possible
     real_root = os.path.realpath(safe_root)
     real_path = os.path.realpath(safe_path)
@@ -105,7 +105,7 @@
         raise ValueError(f"Output path not within safe directory: {real_path}")
 
     final_clean_path = real_path  # Path is known-safe at this point
->>>>>>> 3a9c3801
+    main
 
     samples = build_dataset(candles, horizon=horizon, tp=tp, sl=sl)
     if not samples:
