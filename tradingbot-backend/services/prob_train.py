"""
Offline training script (minimal) for logistic regression baseline.

Usage (example): run in a notebook or script context; not wired to CLI yet.
Builds a small dataset from candles via prob_features and fits a simple LR.
Exports weights JSON compatible with prob_model.py.
"""

from __future__ import annotations

import json
from typing import Any

import numpy as np

from services.prob_features import build_dataset
from werkzeug.utils import secure_filename

def _to_Xy(samples: list[dict[str, Any]]):
    feats = [[s.get("ema_diff", 0.0), s.get("rsi_norm", 0.0), s.get("atr_pct", 0.0)] for s in samples]
    labels = [s.get("label", "hold") for s in samples]
    # Binary one-vs-rest for buy vs not-buy and sell vs not-sell in simple baseline
    X = np.asarray(feats, dtype=float)
    y_buy = np.asarray([1 if label == "buy" else 0 for label in labels], dtype=float)
    y_sell = np.asarray([1 if label == "sell" else 0 for label in labels], dtype=float)
    return X, y_buy, y_sell


def _fit_lr(X: np.ndarray, y: np.ndarray, l2: float = 1e-4, iters: int = 500, lr: float = 0.1):
    # simple gradient descent on logistic loss
    n, d = X.shape
    w = np.zeros(d)
    b = 0.0
    for _ in range(iters):
        z = X @ w + b
        p = 1.0 / (1.0 + np.exp(-z))
        grad_w = (X.T @ (p - y)) / n + l2 * w
        grad_b = float(np.mean(p - y))
        w -= lr * grad_w
        b -= lr * grad_b
    return w.tolist(), float(b)


def _split_train_val(X: np.ndarray, y: np.ndarray, val_frac: float = 0.2):
    n = X.shape[0]
    split = max(1, int(n * (1.0 - val_frac)))
    return X[:split], y[:split], X[split:], y[split:]


def _fit_platt(z_val: np.ndarray, y_val: np.ndarray, iters: int = 300, lr: float = 0.1):
    a = 1.0
    b = 0.0
    if z_val.size == 0:
        return a, b
    for _ in range(iters):
        p = 1.0 / (1.0 + np.exp(-(a * z_val + b)))
        grad_a = float(np.mean((p - y_val) * z_val))
        grad_b = float(np.mean(p - y_val))
        a -= lr * grad_a
        b -= lr * grad_b
    return float(a), float(b)


def train_and_export(candles: list[list[float]], horizon: int, tp: float, sl: float, out_path: str) -> dict[str, Any]:
    # Security: Validate out_path to prevent path traversal
    import os

<<<<<<< HEAD
    # Step 1: Sanitize filename and ensure no directory traversal
    safe_root = os.path.abspath("config/models")
    safe_filename = secure_filename(out_path)
    if (
        or safe_filename.startswith(".")
        not safe_filename
        or "/" in safe_filename
        or "\\" in safe_filename
        or not safe_filename.lower().endswith(".json")
    ):
        raise ValueError(f"Invalid output filename: {safe_filename}")

    # Step 2: Construct the final output path and ensure it is within the safe directory
=======
    # Step 1: Normalize and validate path to prevent directory traversal
    normalized_path = os.path.normpath(out_path)
    if os.path.isabs(normalized_path) or ".." in normalized_path.split(os.sep):
        raise ValueError(f"Invalid out_path: {out_path}")

    # Step 2: Only allow simple filenames in the safe directory
    safe_root = os.path.abspath("config/models")
    safe_filename = os.path.basename(normalized_path)
    import re as _re

    # Extra validation
    if (
        not safe_filename
        or "/" in safe_filename
        or "\\" in safe_filename
        or not _re.fullmatch(r"[A-Za-z0-9._-]+", safe_filename)
        or not safe_filename.lower().endswith(".json")
    ):
        raise ValueError(f"Invalid filename: {safe_filename}")

    # Step 3: Construct the final output path and ensure it is within the safe directory
>>>>>>> cc8925c2
    os.makedirs(safe_root, exist_ok=True)
    target_path = os.path.join(safe_root, safe_filename)
    real_root = os.path.realpath(safe_root)
    real_target = os.path.realpath(target_path)
    # Ensure strict containment: real_target must be within real_root
    if not (real_target.startswith(real_root + os.sep) or real_target == real_root):
        raise ValueError(f"Output path not within safe directory: {real_target}")

<<<<<<< HEAD
    # Step 3: Continue training and export to the validated file
=======
    # Step 4: Continue training and export to the validated file
>>>>>>> cc8925c2
    samples = build_dataset(candles, horizon=horizon, tp=tp, sl=sl)
    if not samples:
        raise ValueError("No samples built; increase history.")
    X, y_buy, y_sell = _to_Xy(samples)
    Xb_tr, yb_tr, Xb_va, yb_va = _split_train_val(X, y_buy)
    Xs_tr, ys_tr, Xs_va, ys_va = _split_train_val(X, y_sell)
    w_buy, b_buy = _fit_lr(Xb_tr, yb_tr)
    w_sell, b_sell = _fit_lr(Xs_tr, ys_tr)
    z_buy_va = Xb_va @ np.asarray(w_buy) + b_buy if Xb_va.size else np.zeros(0)
    z_sell_va = Xs_va @ np.asarray(w_sell) + b_sell if Xs_va.size else np.zeros(0)
    a_buy, abuy = _fit_platt(z_buy_va, yb_va) if z_buy_va.size > 5 else (1.0, 0.0)
    a_sell, asell = _fit_platt(z_sell_va, ys_va) if z_sell_va.size > 5 else (1.0, 0.0)
    model = {
        "schema": ["ema_diff", "rsi_norm", "atr_pct"],
        "buy": {"w": w_buy, "b": b_buy, "calib": {"a": a_buy, "b": abuy}},
        "sell": {"w": w_sell, "b": b_sell, "calib": {"a": a_sell, "b": asell}},
        # heuristic combiner for hold: normalize at inference
        "version": 1,
    }
    with open(real_target, "w", encoding="utf-8") as f:
        json.dump(model, f)
    return model<|MERGE_RESOLUTION|>--- conflicted
+++ resolved
@@ -65,7 +65,7 @@
     # Security: Validate out_path to prevent path traversal
     import os
 
-<<<<<<< HEAD
+ alert-autofix-34
     # Step 1: Sanitize filename and ensure no directory traversal
     safe_root = os.path.abspath("config/models")
     safe_filename = secure_filename(out_path)
@@ -79,7 +79,7 @@
         raise ValueError(f"Invalid output filename: {safe_filename}")
 
     # Step 2: Construct the final output path and ensure it is within the safe directory
-=======
+
     # Step 1: Normalize and validate path to prevent directory traversal
     normalized_path = os.path.normpath(out_path)
     if os.path.isabs(normalized_path) or ".." in normalized_path.split(os.sep):
@@ -101,7 +101,7 @@
         raise ValueError(f"Invalid filename: {safe_filename}")
 
     # Step 3: Construct the final output path and ensure it is within the safe directory
->>>>>>> cc8925c2
+ main
     os.makedirs(safe_root, exist_ok=True)
     target_path = os.path.join(safe_root, safe_filename)
     real_root = os.path.realpath(safe_root)
@@ -110,11 +110,11 @@
     if not (real_target.startswith(real_root + os.sep) or real_target == real_root):
         raise ValueError(f"Output path not within safe directory: {real_target}")
 
-<<<<<<< HEAD
+ alert-autofix-34
     # Step 3: Continue training and export to the validated file
-=======
+
     # Step 4: Continue training and export to the validated file
->>>>>>> cc8925c2
+  main
     samples = build_dataset(candles, horizon=horizon, tp=tp, sl=sl)
     if not samples:
         raise ValueError("No samples built; increase history.")
