--- conflicted
+++ resolved
@@ -131,11 +131,11 @@
             f"🔍 DEBUG: API Key is {'set' if settings.BITFINEX_API_KEY else 'not set'}"
         )
         logger.info(
-<<<<<<< HEAD
+        alert-autofix-3
             f"🔍 DEBUG: API Secret: {'set' if settings.BITFINEX_API_SECRET else 'not set'}"
-=======
+
             f"🔍 DEBUG: API Secret is {'set' if settings.BITFINEX_API_SECRET else 'not set'}"
->>>>>>> 3fd09268
+        main
         )
         logger.info(f"🔍 DEBUG: Headers: {redact_headers(headers)}")
         logger.info(f"🔍 DEBUG: Payload: {bitfinex_order}")
