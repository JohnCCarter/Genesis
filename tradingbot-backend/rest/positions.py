"""
Positions Service - TradingBot Backend

Denna modul hanterar positionsinformation från Bitfinex API.
Inkluderar funktioner för att hämta aktiva positioner och hantera positioner.
"""

import asyncio
import time
from datetime import datetime
from typing import Any

import httpx
from pydantic import BaseModel

from config.settings import settings
from services.metrics import record_http_result
from utils.advanced_rate_limiter import get_advanced_rate_limiter
from utils.logger import get_logger
from utils.private_concurrency import get_private_rest_semaphore
from services.exchange_client import get_exchange_client

logger = get_logger(__name__)


class Position(BaseModel):
    """Modell för en position."""

    symbol: str
    status: str  # "ACTIVE", "CLOSED"
    amount: float
    base_price: float
    funding: float = 0.0
    funding_type: int = 0  # 0 för daily, 1 för term
    profit_loss: float | None = None
    profit_loss_percentage: float | None = None
    liquidation_price: float | None = None

    @property
    def is_long(self) -> bool:
        """Returnerar True om positionen är long."""
        return self.amount > 0

    @property
    def is_short(self) -> bool:
        """Returnerar True om positionen är short."""
        return self.amount < 0

    @classmethod
    def from_bitfinex_data(cls, data: list) -> "Position":
        """Skapar en Position från Bitfinex API-data."""
        if len(data) < 6:
            raise ValueError(f"Ogiltig positionsdata: {data}")

        return cls(
            symbol=data[0],
            status=data[1],
            amount=float(data[2]),
            base_price=float(data[3]),
            funding=float(data[4]) if len(data) > 4 else 0.0,
            funding_type=int(data[5]) if len(data) > 5 else 0,
            profit_loss=float(data[6]) if len(data) > 6 else None,
            profit_loss_percentage=float(data[7]) if len(data) > 7 else None,
            liquidation_price=float(data[8]) if len(data) > 8 else None,
        )


class PositionsService:
    """Service för att hämta och hantera positionsinformation från Bitfinex."""

    def __init__(self):
        self.settings = settings
        self.base_url = getattr(self.settings, "BITFINEX_AUTH_API_URL", None) or self.settings.BITFINEX_API_URL
        self.rate_limiter = get_advanced_rate_limiter()
        # Global semafor för alla privata REST-klasser
        self._sem = get_private_rest_semaphore()

    async def get_positions(self) -> list[Position]:
        """
        Hämtar alla aktiva positioner från Bitfinex.

        Returns:
            Lista med Position-objekt
        """
        try:
            # Safeguard: saknade nycklar → tom lista istället för 500
            if not (self.settings.BITFINEX_API_KEY and self.settings.BITFINEX_API_SECRET):
                logger.info("BITFINEX_API_KEY/SECRET saknas – returnerar tom positionslista")
                return []
            endpoint = "auth/r/positions"

            # Circuit breaker + rate limiter
            try:
                if hasattr(self.rate_limiter, "can_request") and not self.rate_limiter.can_request(endpoint):
                    wait = float(self.rate_limiter.time_until_open(endpoint))
                    logger.warning(f"CB: {endpoint} stängd i {wait:.1f}s")
                    await asyncio.sleep(max(0.0, wait))
            except Exception:
                pass
            try:
                await self.rate_limiter.wait_if_needed(endpoint)
            except Exception:
                pass

            logger.info(f"🌐 REST API: Hämtar positioner från {self.base_url}/{endpoint}")
            try:
                _t0 = time.perf_counter()
                async with self._sem:
                    ec = get_exchange_client()
                    response = await ec.signed_request(method="post", endpoint=endpoint, body=None, timeout=15.0)
                _t1 = time.perf_counter()
                try:
                    record_http_result(
                        path=f"/{endpoint}",
                        method="POST",
                        status_code=int(response.status_code),
                        duration_ms=int((_t1 - _t0) * 1000),
                        retry_after=response.headers.get("Retry-After"),
                    )
                    if response.status_code in (429, 500, 502, 503, 504):
                        ra = response.headers.get("Retry-After")
                        logger.warning(
                            "HTTP %s %s Retry-After=%s",
                            response.status_code,
                            endpoint,
                            ra if ra is not None else "-",
                        )
                except Exception:
                    pass

                # Nonce-fel hanteras centralt i ExchangeClient; behåll endast generisk hantering nedan

                # Hantera server busy
                if response.status_code in (429, 500, 502, 503, 504):
                    try:
                        if (
                            "server busy" in (response.text or "").lower() or response.status_code in (429, 503)
                        ) and hasattr(self.rate_limiter, "note_failure"):
                            cooldown = self.rate_limiter.note_failure(
                                endpoint,
                                int(response.status_code),
                                response.headers.get("Retry-After"),
                            )
                            logger.warning(f"CB öppnad för {endpoint} i {cooldown:.1f}s")
                            # Transport‑CB hanteras av AdvancedRateLimiter
                        await self.rate_limiter.handle_server_busy(endpoint)
                    except Exception:
                        pass
                    logger.warning(f"Bitfinex server busy för positions (status {response.status_code})")
                    return []

                response.raise_for_status()
                # Återställ server busy count vid framgång
                try:
                    self.rate_limiter.reset_server_busy_count()
                except Exception:
                    pass
                try:
                    if hasattr(self.rate_limiter, "note_success"):
                        self.rate_limiter.note_success(endpoint)
                except Exception:
                    pass
                # Transport‑CB hanteras av AdvancedRateLimiter
                positions_data = response.json()
            except httpx.HTTPStatusError as e:
                # Vid temporära serverfel – returnera tom lista istället för att krascha flöden
                if e.response.status_code in (500, 502, 503, 504):
                    logger.error(f"Serverfel vid positionshämtning ({e.response.status_code}), returnerar tom lista")
                    return []
                raise

            logger.info(f"✅ REST API: Hämtade {len(positions_data)} positioner")
            positions = [Position.from_bitfinex_data(position) for position in positions_data]
            return positions

        except Exception as e:
            logger.error(f"Fel vid hämtning av positioner: {e}")
            return []

    async def get_position_by_symbol(self, symbol: str) -> Position | None:
        """
        Hämtar en specifik position baserat på symbol.

        Args:
            symbol: Handelssymbol (t.ex. "tBTCUSD")

        Returns:
            Position-objekt eller None om positionen inte hittas
        """
        positions = await self.get_positions()

        for position in positions:
            if position.symbol.lower() == symbol.lower():
                return position

        return None

    async def get_long_positions(self) -> list[Position]:
        """
        Hämtar alla long-positioner.

        Returns:
            Lista med Position-objekt för long-positioner
        """
        positions = await self.get_positions()
        return [position for position in positions if position.is_long]

    async def get_short_positions(self) -> list[Position]:
        """
        Hämtar alla short-positioner.

        Returns:
            Lista med Position-objekt för short-positioner
        """
        positions = await self.get_positions()
        return [position for position in positions if position.is_short]

    async def close_position(self, symbol: str) -> dict[str, Any]:
        """
        Stänger en margin-position genom att skicka en reduce-only market-order i motsatt riktning.
        """
        try:
            # Hämta aktuell position
            position = await self.get_position_by_symbol(symbol)
            if not position or not position.amount:
                raise ValueError(f"Ingen aktiv position med amount hittad för symbol: {symbol}")

            # Bestäm motsatt amount
            amount = float(position.amount)
            close_amount = -amount  # motsatt riktning

            # Bygg order (MARKET, margin)
            order_endpoint = "auth/w/order/submit"
            order_payload = {
                "type": "MARKET",  # margin
                "symbol": symbol,
                "amount": str(close_amount),
                "reduce_only": True,
            }

            ec = get_exchange_client()
            timeout = self.settings.ORDER_HTTP_TIMEOUT
            retries = max(int(self.settings.ORDER_MAX_RETRIES), 0)
            backoff_base = max(int(self.settings.ORDER_BACKOFF_BASE_MS), 0) / 1000.0
            backoff_max = max(int(self.settings.ORDER_BACKOFF_MAX_MS), 0) / 1000.0
            last_exc = None
            result = None
            for attempt in range(retries + 1):
                try:
                    logger.info(f"🌐 REST API: Stänger position via reduce-only MARKET för {symbol} ({close_amount})")
                    response = await ec.signed_request(
                        method="post",
                        endpoint=order_endpoint,
                        body=order_payload,
                        timeout=timeout,
                    )
                    if response.status_code in (429, 500, 502, 503, 504):
                        raise httpx.HTTPStatusError("server busy", request=response.request, response=response)
                    response.raise_for_status()
                    result = response.json()
                    break
                except Exception as e:
                    last_exc = e
                    if attempt < retries:
<<<<<<< HEAD
=======
                        import asyncio
                        import random

>>>>>>> ad7fd7e8
                        delay = min(backoff_max, backoff_base * (2**attempt)) + random.uniform(0, 0.1)
                        await asyncio.sleep(delay)
                        continue
                    else:
                        raise
                logger.info(f"✅ REST API: Reduce-only order skickad för {symbol}")
                return {
                    "success": True,
                    "message": "Reduce-only submit skickad",
                    "data": result,
                }

        except httpx.HTTPStatusError as e:
            logger.error(f"Fel vid stängning av position (HTTP): {e}")
            raise
        except Exception as e:
            logger.error(f"Fel vid stängning av position: {e}")
            raise


# Skapa en global instans av PositionsService
positions_service = PositionsService()


# Exportera funktioner för enkel användning
async def get_positions() -> list[Position]:
    return await positions_service.get_positions()


async def get_position_by_symbol(symbol: str) -> Position | None:
    return await positions_service.get_position_by_symbol(symbol)


async def get_long_positions() -> list[Position]:
    return await positions_service.get_long_positions()


async def get_short_positions() -> list[Position]:
    return await positions_service.get_short_positions()


async def close_position(symbol: str) -> dict[str, Any]:
    return await positions_service.close_position(symbol)<|MERGE_RESOLUTION|>--- conflicted
+++ resolved
@@ -7,212 +7,6 @@
 
 import asyncio
 import time
-from datetime import datetime
-from typing import Any
-
-import httpx
-from pydantic import BaseModel
-
-from config.settings import settings
-from services.metrics import record_http_result
-from utils.advanced_rate_limiter import get_advanced_rate_limiter
-from utils.logger import get_logger
-from utils.private_concurrency import get_private_rest_semaphore
-from services.exchange_client import get_exchange_client
-
-logger = get_logger(__name__)
-
-
-class Position(BaseModel):
-    """Modell för en position."""
-
-    symbol: str
-    status: str  # "ACTIVE", "CLOSED"
-    amount: float
-    base_price: float
-    funding: float = 0.0
-    funding_type: int = 0  # 0 för daily, 1 för term
-    profit_loss: float | None = None
-    profit_loss_percentage: float | None = None
-    liquidation_price: float | None = None
-
-    @property
-    def is_long(self) -> bool:
-        """Returnerar True om positionen är long."""
-        return self.amount > 0
-
-    @property
-    def is_short(self) -> bool:
-        """Returnerar True om positionen är short."""
-        return self.amount < 0
-
-    @classmethod
-    def from_bitfinex_data(cls, data: list) -> "Position":
-        """Skapar en Position från Bitfinex API-data."""
-        if len(data) < 6:
-            raise ValueError(f"Ogiltig positionsdata: {data}")
-
-        return cls(
-            symbol=data[0],
-            status=data[1],
-            amount=float(data[2]),
-            base_price=float(data[3]),
-            funding=float(data[4]) if len(data) > 4 else 0.0,
-            funding_type=int(data[5]) if len(data) > 5 else 0,
-            profit_loss=float(data[6]) if len(data) > 6 else None,
-            profit_loss_percentage=float(data[7]) if len(data) > 7 else None,
-            liquidation_price=float(data[8]) if len(data) > 8 else None,
-        )
-
-
-class PositionsService:
-    """Service för att hämta och hantera positionsinformation från Bitfinex."""
-
-    def __init__(self):
-        self.settings = settings
-        self.base_url = getattr(self.settings, "BITFINEX_AUTH_API_URL", None) or self.settings.BITFINEX_API_URL
-        self.rate_limiter = get_advanced_rate_limiter()
-        # Global semafor för alla privata REST-klasser
-        self._sem = get_private_rest_semaphore()
-
-    async def get_positions(self) -> list[Position]:
-        """
-        Hämtar alla aktiva positioner från Bitfinex.
-
-        Returns:
-            Lista med Position-objekt
-        """
-        try:
-            # Safeguard: saknade nycklar → tom lista istället för 500
-            if not (self.settings.BITFINEX_API_KEY and self.settings.BITFINEX_API_SECRET):
-                logger.info("BITFINEX_API_KEY/SECRET saknas – returnerar tom positionslista")
-                return []
-            endpoint = "auth/r/positions"
-
-            # Circuit breaker + rate limiter
-            try:
-                if hasattr(self.rate_limiter, "can_request") and not self.rate_limiter.can_request(endpoint):
-                    wait = float(self.rate_limiter.time_until_open(endpoint))
-                    logger.warning(f"CB: {endpoint} stängd i {wait:.1f}s")
-                    await asyncio.sleep(max(0.0, wait))
-            except Exception:
-                pass
-            try:
-                await self.rate_limiter.wait_if_needed(endpoint)
-            except Exception:
-                pass
-
-            logger.info(f"🌐 REST API: Hämtar positioner från {self.base_url}/{endpoint}")
-            try:
-                _t0 = time.perf_counter()
-                async with self._sem:
-                    ec = get_exchange_client()
-                    response = await ec.signed_request(method="post", endpoint=endpoint, body=None, timeout=15.0)
-                _t1 = time.perf_counter()
-                try:
-                    record_http_result(
-                        path=f"/{endpoint}",
-                        method="POST",
-                        status_code=int(response.status_code),
-                        duration_ms=int((_t1 - _t0) * 1000),
-                        retry_after=response.headers.get("Retry-After"),
-                    )
-                    if response.status_code in (429, 500, 502, 503, 504):
-                        ra = response.headers.get("Retry-After")
-                        logger.warning(
-                            "HTTP %s %s Retry-After=%s",
-                            response.status_code,
-                            endpoint,
-                            ra if ra is not None else "-",
-                        )
-                except Exception:
-                    pass
-
-                # Nonce-fel hanteras centralt i ExchangeClient; behåll endast generisk hantering nedan
-
-                # Hantera server busy
-                if response.status_code in (429, 500, 502, 503, 504):
-                    try:
-                        if (
-                            "server busy" in (response.text or "").lower() or response.status_code in (429, 503)
-                        ) and hasattr(self.rate_limiter, "note_failure"):
-                            cooldown = self.rate_limiter.note_failure(
-                                endpoint,
-                                int(response.status_code),
-                                response.headers.get("Retry-After"),
-                            )
-                            logger.warning(f"CB öppnad för {endpoint} i {cooldown:.1f}s")
-                            # Transport‑CB hanteras av AdvancedRateLimiter
-                        await self.rate_limiter.handle_server_busy(endpoint)
-                    except Exception:
-                        pass
-                    logger.warning(f"Bitfinex server busy för positions (status {response.status_code})")
-                    return []
-
-                response.raise_for_status()
-                # Återställ server busy count vid framgång
-                try:
-                    self.rate_limiter.reset_server_busy_count()
-                except Exception:
-                    pass
-                try:
-                    if hasattr(self.rate_limiter, "note_success"):
-                        self.rate_limiter.note_success(endpoint)
-                except Exception:
-                    pass
-                # Transport‑CB hanteras av AdvancedRateLimiter
-                positions_data = response.json()
-            except httpx.HTTPStatusError as e:
-                # Vid temporära serverfel – returnera tom lista istället för att krascha flöden
-                if e.response.status_code in (500, 502, 503, 504):
-                    logger.error(f"Serverfel vid positionshämtning ({e.response.status_code}), returnerar tom lista")
-                    return []
-                raise
-
-            logger.info(f"✅ REST API: Hämtade {len(positions_data)} positioner")
-            positions = [Position.from_bitfinex_data(position) for position in positions_data]
-            return positions
-
-        except Exception as e:
-            logger.error(f"Fel vid hämtning av positioner: {e}")
-            return []
-
-    async def get_position_by_symbol(self, symbol: str) -> Position | None:
-        """
-        Hämtar en specifik position baserat på symbol.
-
-        Args:
-            symbol: Handelssymbol (t.ex. "tBTCUSD")
-
-        Returns:
-            Position-objekt eller None om positionen inte hittas
-        """
-        positions = await self.get_positions()
-
-        for position in positions:
-            if position.symbol.lower() == symbol.lower():
-                return position
-
-        return None
-
-    async def get_long_positions(self) -> list[Position]:
-        """
-        Hämtar alla long-positioner.
-
-        Returns:
-            Lista med Position-objekt för long-positioner
-        """
-        positions = await self.get_positions()
-        return [position for position in positions if position.is_long]
-
-    async def get_short_positions(self) -> list[Position]:
-        """
-        Hämtar alla short-positioner.
-
-        Returns:
-            Lista med Position-objekt för short-positioner
-        """
-        positions = await self.get_positions()
         return [position for position in positions if position.is_short]
 
     async def close_position(self, symbol: str) -> dict[str, Any]:
@@ -220,41 +14,6 @@
         Stänger en margin-position genom att skicka en reduce-only market-order i motsatt riktning.
         """
         try:
-            # Hämta aktuell position
-            position = await self.get_position_by_symbol(symbol)
-            if not position or not position.amount:
-                raise ValueError(f"Ingen aktiv position med amount hittad för symbol: {symbol}")
-
-            # Bestäm motsatt amount
-            amount = float(position.amount)
-            close_amount = -amount  # motsatt riktning
-
-            # Bygg order (MARKET, margin)
-            order_endpoint = "auth/w/order/submit"
-            order_payload = {
-                "type": "MARKET",  # margin
-                "symbol": symbol,
-                "amount": str(close_amount),
-                "reduce_only": True,
-            }
-
-            ec = get_exchange_client()
-            timeout = self.settings.ORDER_HTTP_TIMEOUT
-            retries = max(int(self.settings.ORDER_MAX_RETRIES), 0)
-            backoff_base = max(int(self.settings.ORDER_BACKOFF_BASE_MS), 0) / 1000.0
-            backoff_max = max(int(self.settings.ORDER_BACKOFF_MAX_MS), 0) / 1000.0
-            last_exc = None
-            result = None
-            for attempt in range(retries + 1):
-                try:
-                    logger.info(f"🌐 REST API: Stänger position via reduce-only MARKET för {symbol} ({close_amount})")
-                    response = await ec.signed_request(
-                        method="post",
-                        endpoint=order_endpoint,
-                        body=order_payload,
-                        timeout=timeout,
-                    )
-                    if response.status_code in (429, 500, 502, 503, 504):
                         raise httpx.HTTPStatusError("server busy", request=response.request, response=response)
                     response.raise_for_status()
                     result = response.json()
@@ -262,12 +21,6 @@
                 except Exception as e:
                     last_exc = e
                     if attempt < retries:
-<<<<<<< HEAD
-=======
-                        import asyncio
-                        import random
-
->>>>>>> ad7fd7e8
                         delay = min(backoff_max, backoff_base * (2**attempt)) + random.uniform(0, 0.1)
                         await asyncio.sleep(delay)
                         continue
